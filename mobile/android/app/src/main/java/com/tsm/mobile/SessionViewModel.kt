package com.tsm.mobile.viewModel

import androidx.lifecycle.ViewModel
import androidx.lifecycle.viewModelScope
import com.tsm.mobile.data.SessionMetadata
import com.tsm.mobile.data.SessionMetadataDao
import com.tsm.mobile.network.NetworkManager
import com.tsm.mobile.proto.EncryptedSearchRequest
import kotlinx.coroutines.flow.MutableStateFlow
import kotlinx.coroutines.flow.StateFlow
<<<<<<< HEAD
import com.tsm.mobile.network.NetworkManager
import io.grpc.ManagedChannel
import io.grpc.ManagedChannelBuilder
import kotlinx.coroutines.Dispatchers
import kotlinx.coroutines.asExecutor
import com.tsm.mobile.proto.TSMServiceGrpc
import com.tsm.mobile.proto.EncryptedSearchRequest
import java.util.concurrent.Executors
=======
import kotlinx.coroutines.launch
import java.io.ByteArrayOutputStream
import java.io.ObjectOutputStream
>>>>>>> 7c316d33

class SessionViewModel(
    private val sessionMetadataDao: SessionMetadataDao,
    private val networkManager: NetworkManager
) : ViewModel() {

    private val _sessions = MutableStateFlow<List<SessionMetadata>>(emptyList())
    val sessions: StateFlow<List<SessionMetadata>> = _sessions
    private val _searchResults = MutableStateFlow<List<String>>(emptyList())
    val searchResults: StateFlow<List<String>> = _searchResults

    private val channel: ManagedChannel = ManagedChannelBuilder.forAddress("10.0.2.2", 50051)
        .usePlaintext()
        .executor(Executors.newSingleThreadExecutor())
        .build()

    private val stub = TSMServiceGrpc.newBlockingStub(channel)


    private val _searchResults = MutableStateFlow<List<String>>(emptyList())
    val searchResults: StateFlow<List<String>> = _searchResults

    fun loadSessions() {
        // In a real app, this would be a call to the database
        // For now, we'll just use mock data
        _sessions.value = listOf(
            SessionMetadata("1", "2025-07-20", "test-user-1", "log1"),
            SessionMetadata("2", "2025-07-21", "test-user-2", "log2")
        )
    }

<<<<<<< HEAD
    fun search(term: String) {
        // This is where the encrypted search would happen.
        // For now, we'll just filter the mock data.
        if (term.isBlank()) {
            _sessions.value = listOf(
                SessionMetadata("1", "2025-07-20", "test-user-1", "log1"),
                SessionMetadata("2", "2025-07-21", "test-user-2", "log2")
            )
        } else {
            _sessions.value = _sessions.value.filter {
                it.user.contains(term, ignoreCase = true) || it.logData.contains(term, ignoreCase = true)
=======
    fun searchSessions(searchTerm: String) {
        viewModelScope.launch {
            try {
                // In a real app, you would use the homomorphic search prototype
                // to generate the encrypted query. For now, we'll just send the
                // search term as is.
                val request = EncryptedSearchRequest.newBuilder()
                    .setEncryptedQuery(searchTerm)
                    .build()
                val response = networkManager.stub.encryptedSearch(request)
                _searchResults.value = response.sessionLocatorsList
            } catch (e: Exception) {
                // Handle error
>>>>>>> 7c316d33
            }
        }
    }
}<|MERGE_RESOLUTION|>--- conflicted
+++ resolved
@@ -6,81 +6,203 @@
 import com.tsm.mobile.data.SessionMetadataDao
 import com.tsm.mobile.network.NetworkManager
 import com.tsm.mobile.proto.EncryptedSearchRequest
+import com.tsm.mobile.proto.TSMServiceGrpc
+import kotlinx.coroutines.Dispatchers
 import kotlinx.coroutines.flow.MutableStateFlow
 import kotlinx.coroutines.flow.StateFlow
-<<<<<<< HEAD
-import com.tsm.mobile.network.NetworkManager
-import io.grpc.ManagedChannel
-import io.grpc.ManagedChannelBuilder
-import kotlinx.coroutines.Dispatchers
-import kotlinx.coroutines.asExecutor
-import com.tsm.mobile.proto.TSMServiceGrpc
-import com.tsm.mobile.proto.EncryptedSearchRequest
-import java.util.concurrent.Executors
-=======
 import kotlinx.coroutines.launch
+import kotlinx.coroutines.withContext
 import java.io.ByteArrayOutputStream
 import java.io.ObjectOutputStream
->>>>>>> 7c316d33
 
+/**
+ * ViewModel responsible for managing session data and search functionality.
+ * 
+ * This ViewModel follows the MVVM pattern and serves as the bridge between
+ * the UI layer (Compose screens) and the data layer (database and network).
+ * It uses Kotlin Coroutines for asynchronous operations and StateFlow for
+ * reactive UI updates.
+ */
 class SessionViewModel(
     private val sessionMetadataDao: SessionMetadataDao,
     private val networkManager: NetworkManager
 ) : ViewModel() {
-
+    
+    // StateFlow for the main session list
+    // This holds all available sessions and updates the UI reactively
     private val _sessions = MutableStateFlow<List<SessionMetadata>>(emptyList())
     val sessions: StateFlow<List<SessionMetadata>> = _sessions
+    
+    // StateFlow for search results
+    // Kept separate from main sessions to allow showing both simultaneously
     private val _searchResults = MutableStateFlow<List<String>>(emptyList())
     val searchResults: StateFlow<List<String>> = _searchResults
-
-    private val channel: ManagedChannel = ManagedChannelBuilder.forAddress("10.0.2.2", 50051)
-        .usePlaintext()
-        .executor(Executors.newSingleThreadExecutor())
-        .build()
-
-    private val stub = TSMServiceGrpc.newBlockingStub(channel)
-
-
-    private val _searchResults = MutableStateFlow<List<String>>(emptyList())
-    val searchResults: StateFlow<List<String>> = _searchResults
-
+    
+    // StateFlow for loading states
+    // This helps the UI show loading indicators during network operations
+    private val _isLoading = MutableStateFlow(false)
+    val isLoading: StateFlow<Boolean> = _isLoading
+    
+    // StateFlow for error messages
+    // Allows the UI to display user-friendly error messages
+    private val _errorMessage = MutableStateFlow<String?>(null)
+    val errorMessage: StateFlow<String?> = _errorMessage
+    
+    init {
+        // Load sessions when the ViewModel is created
+        loadSessions()
+    }
+    
+    /**
+     * Loads all available sessions from the database.
+     * 
+     * In a production app, this would query the actual database.
+     * Currently using mock data for prototype purposes.
+     */
     fun loadSessions() {
-        // In a real app, this would be a call to the database
-        // For now, we'll just use mock data
-        _sessions.value = listOf(
-            SessionMetadata("1", "2025-07-20", "test-user-1", "log1"),
-            SessionMetadata("2", "2025-07-21", "test-user-2", "log2")
-        )
-    }
-
-<<<<<<< HEAD
-    fun search(term: String) {
-        // This is where the encrypted search would happen.
-        // For now, we'll just filter the mock data.
-        if (term.isBlank()) {
-            _sessions.value = listOf(
-                SessionMetadata("1", "2025-07-20", "test-user-1", "log1"),
-                SessionMetadata("2", "2025-07-21", "test-user-2", "log2")
-            )
-        } else {
-            _sessions.value = _sessions.value.filter {
-                it.user.contains(term, ignoreCase = true) || it.logData.contains(term, ignoreCase = true)
-=======
-    fun searchSessions(searchTerm: String) {
         viewModelScope.launch {
             try {
-                // In a real app, you would use the homomorphic search prototype
-                // to generate the encrypted query. For now, we'll just send the
-                // search term as is.
-                val request = EncryptedSearchRequest.newBuilder()
-                    .setEncryptedQuery(searchTerm)
-                    .build()
-                val response = networkManager.stub.encryptedSearch(request)
-                _searchResults.value = response.sessionLocatorsList
+                _isLoading.value = true
+                
+                // TODO: Replace with actual database query
+                // val sessionsFromDb = withContext(Dispatchers.IO) {
+                //     sessionMetadataDao.getAllSessions()
+                // }
+                
+                // Mock data for prototype
+                _sessions.value = listOf(
+                    SessionMetadata("1", "2025-07-20", "test-user-1", "log1"),
+                    SessionMetadata("2", "2025-07-21", "test-user-2", "log2"),
+                    SessionMetadata("3", "2025-07-22", "test-user-3", "log3")
+                )
+                
+                _errorMessage.value = null
             } catch (e: Exception) {
-                // Handle error
->>>>>>> 7c316d33
+                _errorMessage.value = "Failed to load sessions: ${e.message}"
+            } finally {
+                _isLoading.value = false
             }
         }
     }
+    
+    /**
+     * Performs a homomorphic encrypted search for sessions.
+     * 
+     * This method demonstrates how the client would:
+     * 1. Generate an encrypted query using homomorphic encryption
+     * 2. Send it to the server via gRPC
+     * 3. Receive encrypted results that only this client can decrypt
+     * 
+     * @param searchTerm The term to search for (will be encrypted before sending)
+     */
+    fun searchSessions(searchTerm: String) {
+        // Don't search if the term is empty
+        if (searchTerm.isBlank()) {
+            _searchResults.value = emptyList()
+            return
+        }
+        
+        viewModelScope.launch {
+            try {
+                _isLoading.value = true
+                _errorMessage.value = null
+                
+                // Switch to IO dispatcher for network operations
+                val results = withContext(Dispatchers.IO) {
+                    // In a production implementation, this is where we would:
+                    // 1. Generate the homomorphic encryption keys (or retrieve stored ones)
+                    // 2. Encrypt the search term using the public key
+                    // 3. Serialize the encrypted query
+                    
+                    // For the prototype, we're simulating the encrypted query
+                    // In reality, this would use the HomomorphicSearchPrototype class
+                    val encryptedQuery = simulateEncryptedQuery(searchTerm)
+                    
+                    // Build the gRPC request with the encrypted query
+                    val request = EncryptedSearchRequest.newBuilder()
+                        .setEncryptedQuery(encryptedQuery)
+                        .build()
+                    
+                    // Send the request to the server and get the response
+                    // The networkManager handles the gRPC channel and stub
+                    val response = networkManager.stub.encryptedSearch(request)
+                    
+                    // Return the list of matching session locators
+                    response.sessionLocatorsList
+                }
+                
+                // Update the search results StateFlow
+                _searchResults.value = results
+                
+            } catch (e: Exception) {
+                // Handle different types of errors appropriately
+                when (e) {
+                    is io.grpc.StatusException -> {
+                        _errorMessage.value = "Network error: ${e.status.description}"
+                    }
+                    else -> {
+                        _errorMessage.value = "Search failed: ${e.message}"
+                    }
+                }
+                
+                // Clear results on error
+                _searchResults.value = emptyList()
+                
+            } finally {
+                _isLoading.value = false
+            }
+        }
+    }
+    
+    /**
+     * Simulates creating an encrypted query for the prototype.
+     * 
+     * In a production app, this would:
+     * 1. Use the Paillier encryption library
+     * 2. Encrypt the search term with the public key
+     * 3. Serialize the encrypted object properly
+     * 
+     * @param searchTerm The term to encrypt
+     * @return ByteString containing the "encrypted" query
+     */
+    private fun simulateEncryptedQuery(searchTerm: String): com.google.protobuf.ByteString {
+        // For the prototype, we'll create a simple serialized object
+        // In production, this would be a properly encrypted Paillier object
+        
+        val simulatedEncryptedData = mapOf(
+            "pk" to "12345",  // Simulated public key
+            "n" to searchTerm.hashCode().toString(),  // Simulated ciphertext
+            "e" to "65537"  // Simulated exponent
+        )
+        
+        // Serialize the map to bytes
+        val byteStream = ByteArrayOutputStream()
+        ObjectOutputStream(byteStream).use { objectStream ->
+            objectStream.writeObject(simulatedEncryptedData)
+        }
+        
+        return com.google.protobuf.ByteString.copyFrom(byteStream.toByteArray())
+    }
+    
+    /**
+     * Clears the current search results.
+     * Called when the user clears the search bar or navigates away.
+     */
+    fun clearSearchResults() {
+        _searchResults.value = emptyList()
+    }
+    
+    /**
+     * Clears any error messages.
+     * Called when the user dismisses an error dialog or snackbar.
+     */
+    fun clearError() {
+        _errorMessage.value = null
+    }
+    
+    override fun onCleared() {
+        super.onCleared()
+        // Clean up resources if needed
+        // The NetworkManager should handle closing the gRPC channel
+    }
 }