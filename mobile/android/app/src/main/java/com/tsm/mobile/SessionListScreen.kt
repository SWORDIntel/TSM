package com.tsm.mobile.ui.screen

import androidx.compose.foundation.layout.Column
<<<<<<< HEAD
import androidx.compose.foundation.layout.fillMaxSize
=======
>>>>>>> 7c316d33
import androidx.compose.foundation.lazy.LazyColumn
import androidx.compose.foundation.lazy.items
import androidx.compose.material3.Text
import androidx.compose.runtime.Composable
import androidx.compose.runtime.collectAsState
import androidx.compose.runtime.getValue
<<<<<<< HEAD
import androidx.compose.ui.Modifier
import androidx.lifecycle.viewmodel.compose.viewModel
import com.tsm.mobile.viewModel.SessionViewModel

@Composable
fun SessionListScreen(sessionViewModel: SessionViewModel = viewModel()) {
    val sessions by sessionViewModel.sessions.collectAsState()

    Column(modifier = Modifier.fillMaxSize()) {
        SearchBar(onSearch = { query -> sessionViewModel.search(query) })
        LazyColumn {
            items(sessions) { session ->
                Text("Session: ${session.id}")
=======
import androidx.lifecycle.viewmodel.compose.viewModel
import com.tsm.mobile.ui.components.SearchBar
import com.tsm.mobile.viewModel.SessionViewModel

@Composable
fun SessionListScreen(
    sessionViewModel: SessionViewModel = viewModel()
) {
    val sessions by sessionViewModel.sessions.collectAsState()
    val searchResults by sessionViewModel.searchResults.collectAsState()

    Column {
        SearchBar(onSearch = { searchTerm ->
            sessionViewModel.searchSessions(searchTerm)
        })
        LazyColumn {
            items(sessions) { session ->
                Text(text = session.name)
            }
        }
        if (searchResults.isNotEmpty()) {
            Text("Search Results:")
            LazyColumn {
                items(searchResults) { result ->
                    Text(text = result)
                }
>>>>>>> 7c316d33
            }
        }
    }
}<|MERGE_RESOLUTION|>--- conflicted
+++ resolved
@@ -1,31 +1,18 @@
 package com.tsm.mobile.ui.screen
 
 import androidx.compose.foundation.layout.Column
-<<<<<<< HEAD
 import androidx.compose.foundation.layout.fillMaxSize
-=======
->>>>>>> 7c316d33
+import androidx.compose.foundation.layout.padding
 import androidx.compose.foundation.lazy.LazyColumn
 import androidx.compose.foundation.lazy.items
+import androidx.compose.material3.Divider
+import androidx.compose.material3.MaterialTheme
 import androidx.compose.material3.Text
 import androidx.compose.runtime.Composable
 import androidx.compose.runtime.collectAsState
 import androidx.compose.runtime.getValue
-<<<<<<< HEAD
 import androidx.compose.ui.Modifier
-import androidx.lifecycle.viewmodel.compose.viewModel
-import com.tsm.mobile.viewModel.SessionViewModel
-
-@Composable
-fun SessionListScreen(sessionViewModel: SessionViewModel = viewModel()) {
-    val sessions by sessionViewModel.sessions.collectAsState()
-
-    Column(modifier = Modifier.fillMaxSize()) {
-        SearchBar(onSearch = { query -> sessionViewModel.search(query) })
-        LazyColumn {
-            items(sessions) { session ->
-                Text("Session: ${session.id}")
-=======
+import androidx.compose.ui.unit.dp
 import androidx.lifecycle.viewmodel.compose.viewModel
 import com.tsm.mobile.ui.components.SearchBar
 import com.tsm.mobile.viewModel.SessionViewModel
@@ -34,25 +21,74 @@
 fun SessionListScreen(
     sessionViewModel: SessionViewModel = viewModel()
 ) {
+    // Collect state from the ViewModel
+    // This ensures our UI recomposes when the data changes
     val sessions by sessionViewModel.sessions.collectAsState()
     val searchResults by sessionViewModel.searchResults.collectAsState()
-
-    Column {
-        SearchBar(onSearch = { searchTerm ->
-            sessionViewModel.searchSessions(searchTerm)
-        })
-        LazyColumn {
+    
+    // Main container that fills the entire screen
+    Column(
+        modifier = Modifier.fillMaxSize()
+    ) {
+        // Search functionality at the top of the screen
+        // This component handles user input and triggers searches
+        SearchBar(
+            onSearch = { searchTerm ->
+                // Call the ViewModel method to perform the search
+                // This keeps our UI layer separate from business logic
+                sessionViewModel.searchSessions(searchTerm)
+            }
+        )
+        
+        // Main session list
+        // This shows all available sessions when not searching
+        LazyColumn(
+            modifier = Modifier.weight(1f) // Takes remaining space
+        ) {
             items(sessions) { session ->
-                Text(text = session.name)
+                // Display each session with its name
+                // Using session.name provides more user-friendly display than session.id
+                Text(
+                    text = session.name,
+                    modifier = Modifier.padding(
+                        horizontal = 16.dp,
+                        vertical = 8.dp
+                    )
+                )
             }
         }
+        
+        // Search results section
+        // Only displayed when we have search results to show
         if (searchResults.isNotEmpty()) {
-            Text("Search Results:")
-            LazyColumn {
+            // Visual separator between regular list and search results
+            Divider()
+            
+            // Header for search results section
+            Text(
+                text = "Search Results:",
+                style = MaterialTheme.typography.titleMedium,
+                modifier = Modifier.padding(
+                    start = 16.dp,
+                    top = 8.dp,
+                    bottom = 4.dp
+                )
+            )
+            
+            // Search results list
+            // Using a separate LazyColumn allows independent scrolling
+            LazyColumn(
+                modifier = Modifier.weight(0.5f) // Takes half the remaining space
+            ) {
                 items(searchResults) { result ->
-                    Text(text = result)
+                    Text(
+                        text = result,
+                        modifier = Modifier.padding(
+                            horizontal = 16.dp,
+                            vertical = 4.dp
+                        )
+                    )
                 }
->>>>>>> 7c316d33
             }
         }
     }
