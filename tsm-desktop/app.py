import sys
import os
import pickle
sys.path.append(os.path.abspath(os.path.join(os.path.dirname(__file__), '..')))
<<<<<<< HEAD
=======
sys.path.append(os.path.abspath(os.path.join(os.path.dirname(__file__), '..', 'mock_server')))
>>>>>>> 7c316d33

import grpc
import TSMService_pb2
import TSMService_pb2_grpc
from textual.app import App, ComposeResult
from textual.widgets import Header, Footer, Static
from yubikey import YubiKeyManager
from homomorphic_search import HomomorphicSearchPrototype
<<<<<<< HEAD
import pickle
=======
>>>>>>> 7c316d33

class SessionList(Static):
    """A widget to display a list of sessions."""
    pass

class LogViewer(Static):
    """A widget to display logs."""
    pass

class StatusBar(Static):
    """A widget to display status information."""
    pass

class TSMDesktop(App):
    """A Textual app to manage Telegram sessions."""

    BINDINGS = [
        ("d", "toggle_dark", "Toggle dark mode"),
        ("s", "switch_session", "Switch Session"),
        ("i", "session_details", "Session Details"),
        ("f", "search_sessions", "Search Sessions"),
        ("p", "provision_yubikey", "Provision YubiKey"),
        ("q", "quit", "Quit"),
    ]

    def compose(self) -> ComposeResult:
        """Create child widgets for the app."""
        yield Header()
        yield SessionList("Session List Placeholder")
        yield LogViewer("Log Viewer Placeholder")
        yield StatusBar("Status Bar Placeholder")
        yield Footer()

    def on_mount(self) -> None:
        """Called when the app is mounted."""
        # Initialize YubiKey manager for authentication
        self.yubikey_manager = YubiKeyManager()
        
        # Check if YubiKey is present and authenticate
        if self.yubikey_manager.detect_yubikey():
            if self.yubikey_manager.authenticate():
                # YubiKey authentication successful
                self.channel = grpc.insecure_channel('localhost:50051')
                self.stub = TSMService_pb2_grpc.TSMServiceStub(self.channel)
                self.list_sessions()
            else:
                # YubiKey detected but authentication failed
                self.query_one(SessionList).update("YubiKey authentication failed.")
                self.exit()
        else:
            # No YubiKey detected - fallback to password authentication
            # For prototype, we'll just connect without authentication
            self.channel = grpc.insecure_channel('localhost:50051')
            self.stub = TSMService_pb2_grpc.TSMServiceStub(self.channel)
            self.list_sessions()

    def list_sessions(self) -> None:
        """Fetch and display the list of available sessions."""
        request = TSMService_pb2.ListSessionsRequest(user_id="user1")
        try:
            response = self.stub.ListSessions(request)
            self.sessions = response.sessions
            
            # Format the session list for display
            session_list = "Sessions:\n"
            for i, session in enumerate(self.sessions):
                session_list += f"{i+1}. {session.name} ({session.id})\n"
            
            self.query_one(SessionList).update(session_list)
        except grpc.RpcError as e:
            self.query_one(SessionList).update(f"Error: {e.details()}")

    def action_switch_session(self) -> None:
        """Handle switching to a different session."""
        if self.sessions:
            # For the prototype, we switch to the first session
            # In production, this would show a selection dialog
            session_id = self.sessions[0].id
            request = TSMService_pb2.SwitchSessionRequest(session_id=session_id)
            try:
                response = self.stub.SwitchSession(request)
                self.query_one(StatusBar).update(response.message)
            except grpc.RpcError as e:
                self.query_one(StatusBar).update(f"Error: {e.details()}")

    def action_session_details(self) -> None:
        """Fetch and display detailed information about a session."""
        if self.sessions:
            # For the prototype, we show details of the first session
            # In production, this would use the currently selected session
            session_id = self.sessions[0].id
            request = TSMService_pb2.GetSessionDetailsRequest(session_id=session_id)
            try:
                response = self.stub.GetSessionDetails(request)
                
                # Format the session details for display
                details = f"Session Details:\n"
                details += f"ID: {response.session.id}\n"
                details += f"Name: {response.session.name}\n"
                details += f"Creation Date: {response.session.creation_date}\n"
                details += f"Last Used Date: {response.session.last_used_date}\n"
                details += f"Size: {response.session.size} bytes\n"
                details += f"Encrypted: {response.session.is_encrypted}\n"
                
                self.query_one(LogViewer).update(details)
            except grpc.RpcError as e:
                self.query_one(LogViewer).update(f"Error: {e.details()}")

    def action_provision_yubikey(self) -> None:
        """Set up YubiKey for authentication with this application."""
        if self.yubikey_manager.detect_yubikey():
            self.yubikey_manager.setup_challenge_response()
            self.query_one(StatusBar).update("YubiKey provisioned successfully.")
        else:
            self.query_one(StatusBar).update("No YubiKey detected.")

<<<<<<< HEAD
    def action_search_sessions(self) -> None:
        """Perform a homomorphic search for sessions matching a criteria."""
        # Initialize the search prototype
        search_prototype = HomomorphicSearchPrototype()
        
        # For the prototype, we use a hardcoded search term
        # In production, this would prompt the user for input
        search_term = 3
        
        # Generate an encrypted query using the search prototype
        # This uses the public key from the prototype instance
        encrypted_query = search_prototype.generate_encrypted_query(search_term)

        # Serialize the encrypted query for transmission
        # We need to include the public key, ciphertext, and exponent
        encrypted_query_p = {
            'pk': str(encrypted_query.public_key.n),  # Public key modulus
            'n': str(encrypted_query.ciphertext()),    # The encrypted value
            'e': str(encrypted_query.exponent)         # The exponent (for proper reconstruction)
        }

        # Create the gRPC request with the pickled encrypted query
        request = TSMService_pb2.EncryptedSearchRequest(
            encrypted_query=pickle.dumps(encrypted_query_p)
        )
        
=======
    def action_toggle_dark(self) -> None:
        """An action to toggle dark mode."""
        self.dark = not self.dark

    def action_search(self) -> None:
        """Performs an encrypted search."""
        search_term = 3  # Hardcoded for prototype
        search_prototype = HomomorphicSearchPrototype()
        encrypted_query = search_prototype.generate_encrypted_query(search_term)
        serialized_query = pickle.dumps(encrypted_query)

        request = TSMService_pb2.EncryptedSearchRequest(encrypted_query=serialized_query)
>>>>>>> 7c316d33
        try:
            # Send the encrypted search request to the server
            response = self.stub.EncryptedSearch(request)
            
            # Display the results
            if response.session_locators:
<<<<<<< HEAD
                result_text = f"Search results (value={search_term}):\n"
                for locator in response.session_locators:
                    result_text += f"  - {locator}\n"
                self.query_one(LogViewer).update(result_text)
            else:
                self.query_one(LogViewer).update(
                    f"No sessions found matching value {search_term}."
                )
=======
                self.query_one(LogViewer).update(f"Search results: {response.session_locators}")
            else:
                self.query_one(LogViewer).update("No matching sessions found.")
>>>>>>> 7c316d33
        except grpc.RpcError as e:
            self.query_one(LogViewer).update(f"Search error: {e.details()}")

    def action_toggle_dark(self) -> None:
        """Toggle between light and dark theme."""
        self.dark = not self.dark


class VirtualSessionContainer:
    """Manages Telegram sessions in isolated Docker containers for security."""

    def __init__(self, docker_client):
        """Initialize with a Docker client instance."""
        self.client = docker_client

    def build_image(self, dockerfile_path, image_tag):
        """Build a Docker image from a Dockerfile.
        
        Args:
            dockerfile_path: Path to the Dockerfile
            image_tag: Tag to assign to the built image
            
        Returns:
            The built Docker image object
        """
        with open(dockerfile_path, 'rb') as dockerfile:
            return self.client.images.build(
                fileobj=dockerfile, 
                tag=image_tag, 
                rm=True  # Remove intermediate containers
            )

    def run_container(self, image_tag, session_dir, proxy_server=None):
        """Launch a new container instance for a Telegram session.
        
        Args:
            image_tag: Docker image to use
            session_dir: Host directory containing session data
            proxy_server: Optional proxy server URL
            
        Returns:
            The running container object
        """
        environment = {}
        if proxy_server:
            # Configure proxy settings if provided
            environment['HTTP_PROXY'] = proxy_server
            environment['HTTPS_PROXY'] = proxy_server

        return self.client.containers.run(
            image_tag,
            volumes={
                # Mount the session directory with read/write access
                session_dir: {
                    'bind': '/home/tsmuser/session', 
                    'mode': 'rw'
                }
            },
            environment=environment,
            detach=True  # Run in background
        )

    def stop_container(self, container):
        """Gracefully stop a running container."""
        container.stop()

    def destroy_container(self, container):
        """Remove a stopped container and clean up resources."""
        container.remove()

    def get_logs(self, container):
        """Retrieve logs from a container for debugging.
        
        Returns:
            String containing the container logs
        """
        return container.logs().decode('utf-8')<|MERGE_RESOLUTION|>--- conflicted
+++ resolved
@@ -1,38 +1,65 @@
 import sys
 import os
 import pickle
+
+# Configure the Python path to find our modules
+# This ensures imports work regardless of where the script is run from
 sys.path.append(os.path.abspath(os.path.join(os.path.dirname(__file__), '..')))
-<<<<<<< HEAD
-=======
 sys.path.append(os.path.abspath(os.path.join(os.path.dirname(__file__), '..', 'mock_server')))
->>>>>>> 7c316d33
 
 import grpc
 import TSMService_pb2
 import TSMService_pb2_grpc
 from textual.app import App, ComposeResult
 from textual.widgets import Header, Footer, Static
+from textual.containers import Horizontal, Vertical
+from textual.widget import Widget
 from yubikey import YubiKeyManager
 from homomorphic_search import HomomorphicSearchPrototype
-<<<<<<< HEAD
-import pickle
-=======
->>>>>>> 7c316d33
+from datetime import datetime
+
 
 class SessionList(Static):
     """A widget to display a list of sessions."""
     pass
 
+
 class LogViewer(Static):
-    """A widget to display logs."""
+    """A widget to display logs and search results."""
     pass
+
 
 class StatusBar(Static):
     """A widget to display status information."""
     pass
 
+
 class TSMDesktop(App):
-    """A Textual app to manage Telegram sessions."""
+    """
+    Textual-based desktop application for managing encrypted Telegram sessions.
+    
+    This application provides a terminal user interface (TUI) for interacting
+    with the TSM service, including secure session management and homomorphic
+    encrypted search capabilities.
+    """
+    
+    CSS = """
+    SessionList {
+        border: solid green;
+        height: 60%;
+    }
+    
+    LogViewer {
+        border: solid blue;
+        height: 40%;
+    }
+    
+    StatusBar {
+        dock: bottom;
+        height: 1;
+        background: $boost;
+    }
+    """
 
     BINDINGS = [
         ("d", "toggle_dark", "Toggle dark mode"),
@@ -40,178 +67,305 @@
         ("i", "session_details", "Session Details"),
         ("f", "search_sessions", "Search Sessions"),
         ("p", "provision_yubikey", "Provision YubiKey"),
+        ("r", "refresh", "Refresh Sessions"),
+        ("c", "clear_log", "Clear Log"),
         ("q", "quit", "Quit"),
     ]
 
     def compose(self) -> ComposeResult:
-        """Create child widgets for the app."""
+        """Create the UI layout for the application."""
         yield Header()
-        yield SessionList("Session List Placeholder")
-        yield LogViewer("Log Viewer Placeholder")
-        yield StatusBar("Status Bar Placeholder")
+        yield SessionList("Initializing session list...")
+        yield LogViewer("Welcome to TSM Desktop Client\n" + "="*40 + "\n")
+        yield StatusBar("Ready")
         yield Footer()
 
     def on_mount(self) -> None:
-        """Called when the app is mounted."""
-        # Initialize YubiKey manager for authentication
+        """
+        Initialize the application when it's first displayed.
+        
+        This method handles:
+        1. YubiKey authentication (if available)
+        2. gRPC connection establishment
+        3. Initial session list loading
+        """
+        # Store the start time for logging
+        self.start_time = datetime.now()
+        self.log(f"TSM Desktop Client started at {self.start_time}")
+        
+        # Initialize YubiKey manager for two-factor authentication
         self.yubikey_manager = YubiKeyManager()
         
-        # Check if YubiKey is present and authenticate
+        # Initialize connection state
+        self.channel = None
+        self.stub = None
+        self.sessions = []
+        
+        # Attempt YubiKey authentication first
         if self.yubikey_manager.detect_yubikey():
+            self.log("YubiKey detected, attempting authentication...")
             if self.yubikey_manager.authenticate():
-                # YubiKey authentication successful
-                self.channel = grpc.insecure_channel('localhost:50051')
-                self.stub = TSMService_pb2_grpc.TSMServiceStub(self.channel)
-                self.list_sessions()
+                self.log("YubiKey authentication successful ✓")
+                self.connect_to_server()
             else:
-                # YubiKey detected but authentication failed
+                self.log("YubiKey authentication failed ✗")
                 self.query_one(SessionList).update("YubiKey authentication failed.")
-                self.exit()
+                self.query_one(StatusBar).update("Authentication Failed")
+                # Don't exit immediately - allow retry
         else:
-            # No YubiKey detected - fallback to password authentication
-            # For prototype, we'll just connect without authentication
+            # No YubiKey detected - connect anyway for prototype
+            self.log("No YubiKey detected - using development mode")
+            self.connect_to_server()
+
+    def connect_to_server(self) -> None:
+        """Establish connection to the TSM gRPC server."""
+        try:
+            self.log("Connecting to TSM server at localhost:50051...")
             self.channel = grpc.insecure_channel('localhost:50051')
             self.stub = TSMService_pb2_grpc.TSMServiceStub(self.channel)
+            
+            # Test the connection by listing sessions
             self.list_sessions()
+            self.query_one(StatusBar).update("Connected to TSM Server")
+            
+        except Exception as e:
+            self.log(f"Failed to connect to server: {e}")
+            self.query_one(StatusBar).update("Connection Failed")
 
     def list_sessions(self) -> None:
         """Fetch and display the list of available sessions."""
+        if not self.stub:
+            self.log("Error: Not connected to server")
+            return
+            
         request = TSMService_pb2.ListSessionsRequest(user_id="user1")
         try:
+            self.log("Fetching session list...")
             response = self.stub.ListSessions(request)
             self.sessions = response.sessions
             
             # Format the session list for display
-            session_list = "Sessions:\n"
+            session_list = "Available Sessions:\n" + "─" * 50 + "\n"
+            
             for i, session in enumerate(self.sessions):
-                session_list += f"{i+1}. {session.name} ({session.id})\n"
+                # Convert timestamps to readable format
+                created = datetime.fromtimestamp(session.creation_date).strftime('%Y-%m-%d %H:%M')
+                last_used = datetime.fromtimestamp(session.last_used_date).strftime('%Y-%m-%d %H:%M')
+                
+                # Format size in human-readable form
+                size_mb = session.size / (1024 * 1024)
+                
+                session_list += f"\n{i+1}. {session.name}\n"
+                session_list += f"   ID: {session.id}\n"
+                session_list += f"   Created: {created}\n"
+                session_list += f"   Last Used: {last_used}\n"
+                session_list += f"   Size: {size_mb:.2f} MB\n"
+                session_list += f"   Encrypted: {'✓' if session.is_encrypted else '✗'}\n"
             
             self.query_one(SessionList).update(session_list)
+            self.log(f"Successfully loaded {len(self.sessions)} sessions")
+            
         except grpc.RpcError as e:
-            self.query_one(SessionList).update(f"Error: {e.details()}")
+            error_msg = f"Failed to fetch sessions: {e.details()}"
+            self.log(error_msg)
+            self.query_one(SessionList).update(f"Error: {error_msg}")
 
     def action_switch_session(self) -> None:
         """Handle switching to a different session."""
-        if self.sessions:
-            # For the prototype, we switch to the first session
-            # In production, this would show a selection dialog
-            session_id = self.sessions[0].id
-            request = TSMService_pb2.SwitchSessionRequest(session_id=session_id)
-            try:
-                response = self.stub.SwitchSession(request)
-                self.query_one(StatusBar).update(response.message)
-            except grpc.RpcError as e:
-                self.query_one(StatusBar).update(f"Error: {e.details()}")
+        if not self.sessions:
+            self.log("No sessions available to switch to")
+            return
+            
+        # For the prototype, we switch to the first session
+        # In production, this would show a selection dialog
+        session = self.sessions[0]
+        self.log(f"Attempting to switch to session: {session.name}")
+        
+        request = TSMService_pb2.SwitchSessionRequest(session_id=session.id)
+        try:
+            response = self.stub.SwitchSession(request)
+            if response.success:
+                self.log(f"✓ {response.message}")
+                self.query_one(StatusBar).update(f"Active: {session.name}")
+            else:
+                self.log(f"✗ Switch failed: {response.message}")
+                
+        except grpc.RpcError as e:
+            self.log(f"Error switching session: {e.details()}")
 
     def action_session_details(self) -> None:
         """Fetch and display detailed information about a session."""
-        if self.sessions:
-            # For the prototype, we show details of the first session
-            # In production, this would use the currently selected session
-            session_id = self.sessions[0].id
-            request = TSMService_pb2.GetSessionDetailsRequest(session_id=session_id)
-            try:
-                response = self.stub.GetSessionDetails(request)
-                
-                # Format the session details for display
-                details = f"Session Details:\n"
-                details += f"ID: {response.session.id}\n"
-                details += f"Name: {response.session.name}\n"
-                details += f"Creation Date: {response.session.creation_date}\n"
-                details += f"Last Used Date: {response.session.last_used_date}\n"
-                details += f"Size: {response.session.size} bytes\n"
-                details += f"Encrypted: {response.session.is_encrypted}\n"
-                
-                self.query_one(LogViewer).update(details)
-            except grpc.RpcError as e:
-                self.query_one(LogViewer).update(f"Error: {e.details()}")
+        if not self.sessions:
+            self.log("No sessions available")
+            return
+            
+        # For the prototype, show details of the first session
+        session_id = self.sessions[0].id
+        self.log(f"Fetching details for session: {session_id}")
+        
+        request = TSMService_pb2.GetSessionDetailsRequest(session_id=session_id)
+        try:
+            response = self.stub.GetSessionDetails(request)
+            session = response.session
+            
+            # Format the session details for display
+            details = "\n" + "="*50 + "\n"
+            details += f"SESSION DETAILS: {session.name}\n"
+            details += "="*50 + "\n\n"
+            
+            details += f"Session ID:     {session.id}\n"
+            details += f"Name:           {session.name}\n"
+            details += f"Created:        {datetime.fromtimestamp(session.creation_date)}\n"
+            details += f"Last Used:      {datetime.fromtimestamp(session.last_used_date)}\n"
+            details += f"Size:           {session.size:,} bytes\n"
+            details += f"Encrypted:      {'Yes ✓' if session.is_encrypted else 'No ✗'}\n"
+            details += f"Status:         {'Secure' if session.is_encrypted else 'Unprotected'}\n"
+            
+            self.log(details)
+            
+        except grpc.RpcError as e:
+            self.log(f"Error fetching session details: {e.details()}")
 
     def action_provision_yubikey(self) -> None:
         """Set up YubiKey for authentication with this application."""
+        self.log("Starting YubiKey provisioning...")
+        
         if self.yubikey_manager.detect_yubikey():
-            self.yubikey_manager.setup_challenge_response()
-            self.query_one(StatusBar).update("YubiKey provisioned successfully.")
+            try:
+                self.yubikey_manager.setup_challenge_response()
+                self.log("✓ YubiKey provisioned successfully")
+                self.query_one(StatusBar).update("YubiKey Ready")
+            except Exception as e:
+                self.log(f"✗ YubiKey provisioning failed: {e}")
         else:
-            self.query_one(StatusBar).update("No YubiKey detected.")
-
-<<<<<<< HEAD
+            self.log("✗ No YubiKey detected. Please insert a YubiKey and try again.")
+
     def action_search_sessions(self) -> None:
-        """Perform a homomorphic search for sessions matching a criteria."""
-        # Initialize the search prototype
+        """
+        Perform a homomorphic encrypted search for sessions.
+        
+        This demonstrates the privacy-preserving search capability where:
+        1. The search term is encrypted on the client
+        2. The server performs the search without decrypting
+        3. Results are returned without the server knowing what was searched
+        """
+        self.log("\n" + "="*50)
+        self.log("ENCRYPTED SEARCH OPERATION")
+        self.log("="*50 + "\n")
+        
+        # Initialize the homomorphic search system
         search_prototype = HomomorphicSearchPrototype()
         
         # For the prototype, we use a hardcoded search term
-        # In production, this would prompt the user for input
-        search_term = 3
-        
-        # Generate an encrypted query using the search prototype
-        # This uses the public key from the prototype instance
-        encrypted_query = search_prototype.generate_encrypted_query(search_term)
-
-        # Serialize the encrypted query for transmission
-        # We need to include the public key, ciphertext, and exponent
-        encrypted_query_p = {
+        # In production, this would show an input dialog
+        search_value = 3
+        self.log(f"Search target: sessions with value = {search_value}")
+        self.log("Generating homomorphic encryption keys...")
+        
+        # Generate an encrypted query
+        # This creates an encrypted version of our search value
+        encrypted_query = search_prototype.generate_encrypted_query(search_value)
+        self.log("✓ Search query encrypted")
+        
+        # Prepare the encrypted query for transmission
+        # We need to serialize the complex cryptographic object
+        # The dictionary format allows proper reconstruction on the server
+        encrypted_query_dict = {
             'pk': str(encrypted_query.public_key.n),  # Public key modulus
             'n': str(encrypted_query.ciphertext()),    # The encrypted value
-            'e': str(encrypted_query.exponent)         # The exponent (for proper reconstruction)
+            'e': str(encrypted_query.exponent)         # The exponent for optimization
         }
-
-        # Create the gRPC request with the pickled encrypted query
+        
+        self.log("Serializing encrypted query for transmission...")
+        serialized_query = pickle.dumps(encrypted_query_dict)
+        self.log(f"Encrypted query size: {len(serialized_query)} bytes")
+        
+        # Create the gRPC request
         request = TSMService_pb2.EncryptedSearchRequest(
-            encrypted_query=pickle.dumps(encrypted_query_p)
+            encrypted_query=serialized_query
         )
         
-=======
-    def action_toggle_dark(self) -> None:
-        """An action to toggle dark mode."""
-        self.dark = not self.dark
-
-    def action_search(self) -> None:
-        """Performs an encrypted search."""
-        search_term = 3  # Hardcoded for prototype
-        search_prototype = HomomorphicSearchPrototype()
-        encrypted_query = search_prototype.generate_encrypted_query(search_term)
-        serialized_query = pickle.dumps(encrypted_query)
-
-        request = TSMService_pb2.EncryptedSearchRequest(encrypted_query=serialized_query)
->>>>>>> 7c316d33
         try:
-            # Send the encrypted search request to the server
+            self.log("Sending encrypted search to server...")
+            start_time = datetime.now()
+            
+            # Perform the search
             response = self.stub.EncryptedSearch(request)
             
-            # Display the results
+            # Calculate search time
+            search_time = (datetime.now() - start_time).total_seconds()
+            self.log(f"✓ Search completed in {search_time:.3f} seconds")
+            
+            # Display results
             if response.session_locators:
-<<<<<<< HEAD
-                result_text = f"Search results (value={search_term}):\n"
-                for locator in response.session_locators:
-                    result_text += f"  - {locator}\n"
-                self.query_one(LogViewer).update(result_text)
+                self.log(f"\n✓ Found {len(response.session_locators)} matching session(s):")
+                for i, locator in enumerate(response.session_locators, 1):
+                    self.log(f"   {i}. {locator}")
+                    
+                # Show privacy notice
+                self.log("\n" + "─"*50)
+                self.log("🔒 Privacy Notice: The server performed this search")
+                self.log("   without knowing you searched for value '3'")
+                self.log("─"*50)
             else:
-                self.query_one(LogViewer).update(
-                    f"No sessions found matching value {search_term}."
-                )
-=======
-                self.query_one(LogViewer).update(f"Search results: {response.session_locators}")
-            else:
-                self.query_one(LogViewer).update("No matching sessions found.")
->>>>>>> 7c316d33
+                self.log(f"\n✗ No sessions found with value = {search_value}")
+                
         except grpc.RpcError as e:
-            self.query_one(LogViewer).update(f"Search error: {e.details()}")
+            self.log(f"\n✗ Search failed: {e.details()}")
+            self.query_one(StatusBar).update("Search Error")
+
+    def action_refresh(self) -> None:
+        """Refresh the session list."""
+        self.log("Refreshing session list...")
+        self.list_sessions()
+
+    def action_clear_log(self) -> None:
+        """Clear the log viewer."""
+        self.query_one(LogViewer).update("Log cleared\n" + "="*40 + "\n")
+        self.log("Log viewer cleared")
 
     def action_toggle_dark(self) -> None:
         """Toggle between light and dark theme."""
         self.dark = not self.dark
+        theme = "dark" if self.dark else "light"
+        self.log(f"Switched to {theme} theme")
+
+    def log(self, message: str) -> None:
+        """
+        Add a timestamped message to the log viewer.
+        
+        Args:
+            message: The message to log
+        """
+        timestamp = datetime.now().strftime("%H:%M:%S")
+        log_entry = f"[{timestamp}] {message}\n"
+        
+        current_log = self.query_one(LogViewer).renderable
+        self.query_one(LogViewer).update(str(current_log) + log_entry)
+
+    def on_shutdown(self) -> None:
+        """Clean up resources when the application exits."""
+        if self.channel:
+            self.channel.close()
+            self.log("Closed connection to TSM server")
 
 
 class VirtualSessionContainer:
-    """Manages Telegram sessions in isolated Docker containers for security."""
+    """
+    Manages Telegram sessions in isolated Docker containers for security.
+    
+    This class provides methods to create, manage, and destroy Docker containers
+    that run isolated Telegram sessions. Each session runs in its own container
+    with restricted network access and filesystem isolation.
+    """
 
     def __init__(self, docker_client):
         """Initialize with a Docker client instance."""
         self.client = docker_client
 
     def build_image(self, dockerfile_path, image_tag):
-        """Build a Docker image from a Dockerfile.
+        """
+        Build a Docker image for running Telegram sessions.
         
         Args:
             dockerfile_path: Path to the Dockerfile
@@ -228,47 +382,87 @@
             )
 
     def run_container(self, image_tag, session_dir, proxy_server=None):
-        """Launch a new container instance for a Telegram session.
+        """
+        Launch a new container instance for a Telegram session.
         
         Args:
             image_tag: Docker image to use
             session_dir: Host directory containing session data
-            proxy_server: Optional proxy server URL
+            proxy_server: Optional proxy server URL for network isolation
             
         Returns:
             The running container object
         """
-        environment = {}
+        # Configure environment variables
+        environment = {
+            'TSM_SESSION_DIR': '/home/tsmuser/session',
+            'TSM_SECURITY_MODE': 'strict'
+        }
+        
         if proxy_server:
-            # Configure proxy settings if provided
+            # Route all traffic through the proxy for additional security
             environment['HTTP_PROXY'] = proxy_server
             environment['HTTPS_PROXY'] = proxy_server
+            environment['NO_PROXY'] = 'localhost,127.0.0.1'
+
+        # Security options for container isolation
+        security_opts = [
+            'no-new-privileges:true',  # Prevent privilege escalation
+            'seccomp=unconfined'       # For prototype; use custom profile in production
+        ]
 
         return self.client.containers.run(
             image_tag,
             volumes={
-                # Mount the session directory with read/write access
+                # Mount the session directory with restricted access
                 session_dir: {
                     'bind': '/home/tsmuser/session', 
                     'mode': 'rw'
                 }
             },
             environment=environment,
-            detach=True  # Run in background
+            security_opt=security_opts,
+            read_only=False,  # Session data needs write access
+            detach=True,      # Run in background
+            auto_remove=False # Keep container for forensics if needed
         )
 
     def stop_container(self, container):
-        """Gracefully stop a running container."""
-        container.stop()
+        """
+        Gracefully stop a running container.
+        
+        Gives the container time to save state before termination.
+        """
+        container.stop(timeout=30)  # 30 seconds for graceful shutdown
 
     def destroy_container(self, container):
-        """Remove a stopped container and clean up resources."""
-        container.remove()
+        """
+        Remove a stopped container and clean up resources.
+        
+        This permanently deletes the container and its writable layer.
+        """
+        container.remove(force=True)
 
     def get_logs(self, container):
-        """Retrieve logs from a container for debugging.
+        """
+        Retrieve logs from a container for debugging.
         
         Returns:
             String containing the container logs
         """
-        return container.logs().decode('utf-8')+        return container.logs(timestamps=True).decode('utf-8')
+
+    def get_container_stats(self, container):
+        """
+        Get resource usage statistics for a running container.
+        
+        Returns:
+            Dictionary with CPU, memory, and network statistics
+        """
+        stats = container.stats(stream=False)
+        return {
+            'cpu_usage': stats['cpu_stats']['cpu_usage']['total_usage'],
+            'memory_usage': stats['memory_stats']['usage'],
+            'network_rx': stats['networks']['eth0']['rx_bytes'],
+            'network_tx': stats['networks']['eth0']['tx_bytes']
+        }