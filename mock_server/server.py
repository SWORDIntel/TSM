--- conflicted
+++ resolved
@@ -7,28 +7,14 @@
 import TSMService_pb2_grpc
 from homomorphic_search import HomomorphicSearchPrototype
 from phe import paillier
-<<<<<<< HEAD
-
-# Create an instance of the prototype
-prototype = HomomorphicSearchPrototype()
-
-# Create a sample database
-plain_database = {
-    "session_1": 1,
-    "session_2": 2,
-    "session_3": 3,
-    "session_4": 4,
-    "session_5": 5
-}
-
-# Encrypt the database
-encrypted_database = prototype.generate_encrypted_database(plain_database)
-=======
->>>>>>> eb1ab81b
 
 class TSMService(TSMService_pb2_grpc.TSMServiceServicer):
     def __init__(self):
+        # Initialize the homomorphic search prototype at instance level
+        # This provides better encapsulation and allows multiple service instances
         self.search_prototype = HomomorphicSearchPrototype()
+        
+        # Create the sample database
         self.plain_database = {
             "session_1": 1,
             "session_2": 2,
@@ -36,6 +22,8 @@
             "session_4": 4,
             "session_5": 5
         }
+        
+        # Generate the encrypted version of the database
         self.encrypted_database = self.search_prototype.generate_encrypted_database(self.plain_database)
 
     def ListSessions(self, request, context):
@@ -53,7 +41,10 @@
         return TSMService_pb2.ListSessionsResponse(sessions=sessions)
 
     def SwitchSession(self, request, context):
-        return TSMService_pb2.SwitchSessionResponse(success=True, message=f"Successfully switched to session {request.session_id}")
+        return TSMService_pb2.SwitchSessionResponse(
+            success=True, 
+            message=f"Successfully switched to session {request.session_id}"
+        )
 
     def GetSessionDetails(self, request, context):
         session = TSMService_pb2.Session(
@@ -67,42 +58,56 @@
         return TSMService_pb2.GetSessionDetailsResponse(session=session)
 
     def EncryptedSearch(self, request, context):
-<<<<<<< HEAD
         try:
-            # The client sends the encrypted query as bytes, so we need to deserialize it
-            # The Paillier library doesn't have a direct deserialization method,
-            # so we need to reconstruct the EncryptedNumber object.
-            # This is a bit of a hack for the prototype. In a real implementation,
-            # we would use a proper serialization format.
-            encrypted_query_ciphertext = int.from_bytes(request.encrypted_query, 'big')
-            encrypted_query = paillier.EncryptedNumber(prototype.public_key, encrypted_query_ciphertext)
+            # Deserialize the encrypted query using pickle
+            # This approach handles the complex Paillier encryption objects better
+            encrypted_query_p = pickle.loads(request.encrypted_query)
 
-            matching_key = prototype.execute_search(encrypted_query, encrypted_database)
+            # Reconstruct the public key and encrypted number from the pickled data
+            # The pickled object contains 'pk' (public key n value), 'n' (ciphertext), and 'e' (exponent)
+            public_key = paillier.PaillierPublicKey(int(encrypted_query_p['pk']))
+            encrypted_query = paillier.EncryptedNumber(
+                public_key, 
+                int(encrypted_query_p['n']), 
+                int(encrypted_query_p['e'])
+            )
+
+            # Execute the homomorphic search against our encrypted database
+            matching_key = self.search_prototype.execute_search(
+                encrypted_query, 
+                self.encrypted_database
+            )
+            
+            # Return the matching session locator(s) if found
             if matching_key:
                 return TSMService_pb2.SearchResponse(session_locators=[matching_key])
             else:
                 return TSMService_pb2.SearchResponse(session_locators=[])
+                
         except Exception as e:
-            print(f"Error during search: {e}")
-=======
-        encrypted_query_p = pickle.loads(request.encrypted_query)
-
-        # Convert the public key and encrypted number to the correct types
-        public_key = paillier.PaillierPublicKey(int(encrypted_query_p['pk']))
-        encrypted_query = paillier.EncryptedNumber(public_key, int(encrypted_query_p['n']), int(encrypted_query_p['e']))
-
-        matching_key = self.search_prototype.execute_search(encrypted_query, self.encrypted_database)
-        if matching_key:
-            return TSMService_pb2.SearchResponse(session_locators=[matching_key])
-        else:
->>>>>>> eb1ab81b
+            # Log the error for debugging purposes
+            print(f"Error during encrypted search: {e}")
+            # Return empty results on error
+            # In production, you might want to use proper gRPC error handling
+            context.set_code(grpc.StatusCode.INTERNAL)
+            context.set_details(f"Search operation failed: {str(e)}")
             return TSMService_pb2.SearchResponse(session_locators=[])
 
 def serve():
+    # Create a thread pool for handling concurrent requests
     server = grpc.server(futures.ThreadPoolExecutor(max_workers=10))
+    
+    # Register our service implementation
     TSMService_pb2_grpc.add_TSMServiceServicer_to_server(TSMService(), server)
+    
+    # Bind to port 50051 on all interfaces
     server.add_insecure_port('[::]:50051')
+    
+    # Start the server
     server.start()
+    print("TSM gRPC server started on port 50051...")
+    
+    # Keep the server running
     server.wait_for_termination()
 
 if __name__ == '__main__':
